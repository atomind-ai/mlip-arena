[build-system]
requires=["flit_core >=3.2,<4"]
build-backend="flit_core.buildapi"

[project]
name="mlip-arena"
version="0.0.1a1"
authors=[
    {name="Yuan Chiang", email="cyrusyc@lbl.gov"},
]
description="Fair and transparent benchmark of machine-learned interatomic potentials (MLIPs), beyond basic error metrics"
readme=".github/README.md"
requires-python=">=3.10"
keywords=[
    "pytorch",
    "machine-learning-interatomic-potentials",
    "huggingface",
    "deep-learning",
    "graph-neural-networks",
]
classifiers=[
    "Development Status :: 1 - Planning",
    "Programming Language :: Python",
    "Programming Language :: Python :: 3.11",
    "Programming Language :: Python :: 3.12",
    "Programming Language :: Python :: 3 :: Only",
]
dependencies=[
    "ase",
    "torch",
    "torch_dftd>=0.4.0",
    "huggingface_hub",
    "datasets",
    "torch-geometric",
    "safetensors",
    "pymatgen",
]

[project.optional-dependencies]
run = [
    "prefect>=3.0.4,<3.1.0",
    "prefect-dask",
    "dask",
    "dask_jobqueue",
    "tables",
    "MDAnalysis", # mof
]
app = [
    "streamlit==1.38.0",
    "plotly",
    "bokeh==2.4.3",
    "statsmodels"
]
test = [
    "torch==2.2.0",
    "nvidia-ml-py==12.560.30",
    "e3nn==0.5.0",
    "matgl==1.1.2",
    "dgl==2.4.0",
    "chgnet==0.3.8",
    "fairchem-core==1.2.0",
    "sevenn==0.9.3.post1",
    "orb-models==0.4.0",
    "pynanoflann@git+https://github.com/dwastberg/pynanoflann#egg=af434039ae14bedcbb838a7808924d6689274168",
    "alignn==2024.5.27",
    "mattersim==1.0.0rc9",
    "pytest",
    "pytest-xdist",
    "prefect>=3.0.4,<3.1.0",
<<<<<<< HEAD
    "MDAnalysis", # mof
=======
    "pymatgen@git+https://github.com/chiang-yuan/pymatgen" # hotfix for deprecated pymatgen property https://github.com/materialsproject/pymatgen/pull/4242
>>>>>>> 00b56e23
]
mace = [
    "mace-torch==0.3.4",
]
deepmd = [
    "deepmd-kit@git+https://github.com/deepmodeling/deepmd-kit.git@v3.0.0b4"
]

[project.urls]
Homepage = "https://github.com/atomind-ai/mlip-arena"
Issues = "https://github.com/atomind-ai/mlip-arena/issues"

[tool.ruff]
# Exclude a variety of commonly ignored directories.
extend-include = ["*.ipynb"]
exclude = [
    ".bzr",
    ".direnv",
    ".eggs",
    ".git",
    ".git-rewrite",
    ".hg",
    ".ipynb_checkpoints",
    ".mypy_cache",
    ".nox",
    ".pants.d",
    ".pyenv",
    ".pytest_cache",
    ".pytype",
    ".ruff_cache",
    ".svn",
    ".tox",
    ".venv",
    ".vscode",
    "__pypackages__",
    "_build",
    "buck-out",
    "build",
    "dist",
    "node_modules",
    "site-packages",
    "venv",
]

# Same as Black.
line-length = 88
indent-width = 4

[tool.ruff.lint]
select = [
    "B",      # flake8-bugbear
    "C4",     # flake8-comprehensions
    "E",      # pycodestyle error
    "EXE",    # flake8-executable
    "F",      # pyflakes
    "FA",     # flake8-future-annotations
    "FBT003", # boolean-positional-value-in-call
    "FLY",    # flynt
    "I",      # isort
    "ICN",    # flake8-import-conventions
    "PD",     # pandas-vet
    "PERF",   # perflint
    "PIE",    # flake8-pie
    "PL",     # pylint
    "PT",     # flake8-pytest-style
    "PYI",    # flakes8-pyi
    "Q",      # flake8-quotes
    "RET",    # flake8-return
    "RSE",    # flake8-raise
    "RUF",    # Ruff-specific rules
    "SIM",    # flake8-simplify
    "SLOT",   # flake8-slots
    "TCH",    # flake8-type-checking
    "TID",    # tidy imports
    "TID",    # flake8-tidy-imports
    "UP",     # pyupgrade
    "W",      # pycodestyle warning
    "YTT",    # flake8-2020
]
ignore = [
    "C408",   # Unnecessary dict call
    "PLR",    # Design related pylint codes
    "E501",   # Line too long
    "B028",   # No explicit stacklevel
    "EM101",  # Exception must not use a string literal
    "EM102",  # Exception must not use an f-string literal
    "G004",   # f-string in Logging statement
    "RUF015", # Prefer next(iter())
    "RET505", # Unnecessary `elif` after `return`
    "PT004",  # Fixture does not return anthing
    "B017",   # pytest.raises
    "PT011",  # pytest.raises
    "PT012",  # pytest.raises"
    "E741",  # ambigous variable naming, i.e. one letter
    "FBT003",  # boolean positional variable in function call
    "PERF203",  # `try`-`except` within a loop incurs performance overhead (no overhead in Py 3.11+)
    "F405",  # 'module' may be undefined, or defined from star imports
    "C0301",  # Line too long
]
fixable = ["ALL"]
pydocstyle.convention = "google"<|MERGE_RESOLUTION|>--- conflicted
+++ resolved
@@ -67,11 +67,8 @@
     "pytest",
     "pytest-xdist",
     "prefect>=3.0.4,<3.1.0",
-<<<<<<< HEAD
+    "pymatgen@git+https://github.com/chiang-yuan/pymatgen" # hotfix for deprecated pymatgen property https://github.com/materialsproject/pymatgen/pull/4242
     "MDAnalysis", # mof
-=======
-    "pymatgen@git+https://github.com/chiang-yuan/pymatgen" # hotfix for deprecated pymatgen property https://github.com/materialsproject/pymatgen/pull/4242
->>>>>>> 00b56e23
 ]
 mace = [
     "mace-torch==0.3.4",
