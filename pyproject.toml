[build-system]
requires=["flit_core >=3.2,<4"]
build-backend="flit_core.buildapi"

[project]
name="mlip-arena"
version="0.0.1a2"
authors=[
    {name="Yuan Chiang", email="cyrusyc@lbl.gov"},
]
description="Fair and transparent benchmark of machine-learned interatomic potentials (MLIPs), beyond basic error metrics"
readme=".github/README.md"
requires-python=">=3.10"
keywords=[
    "pytorch",
    "machine-learning-interatomic-potentials",
    "huggingface",
    "deep-learning",
    "graph-neural-networks",
]
classifiers=[
    "Development Status :: 1 - Planning",
    "Programming Language :: Python",
    "Programming Language :: Python :: 3.10",
    "Programming Language :: Python :: 3.11",
    "Programming Language :: Python :: 3.12",
    "Programming Language :: Python :: 3 :: Only",
]
dependencies=[
    "ase",
    "pymatgen",
    "torch",
    "huggingface_hub",
    "datasets",
    "safetensors",
    "prefect>3.2.0",
    "prefect-dask",
    "dask",
    "dask_jobqueue",
    "tables",
    "MDAnalysis", # mof
]

[project.optional-dependencies]
app = [
    "streamlit==1.43.2",
    "plotly",
]
test = [
    "torch==2.2.0",
    "torch_dftd==0.4.0",
    "nvidia-ml-py==12.560.30",
    "e3nn==0.5.0",
    "matgl==1.1.2",
    # "dgl==2.4.0",
    "chgnet==0.3.8",
    "fairchem-core==1.2.0",
    "sevenn==0.9.3.post1",
    "orb-models==0.4.0",
    "pynanoflann@git+https://github.com/dwastberg/pynanoflann#egg=af434039ae14bedcbb838a7808924d6689274168",
    "alignn==2024.5.27",
    "mattersim==1.0.0rc9",
    "torchani==2.2.4",
    "pytest",
    "pytest-xdist",
    "prefect==3.2.13",
    "pymatgen>=2025.1.9",
<<<<<<< HEAD
    "MDAnalysis", # mof,
=======
>>>>>>> cdaf192b
    "streamlit==1.43.2"
]
mace = [
    "mace-torch==0.3.9",
]
deepmd = [
    "torch==2.2.0",
    "deepmd-kit@git+https://github.com/deepmodeling/deepmd-kit.git@v3.0.0b4"
]

[project.urls]
Homepage = "https://github.com/atomind-ai/mlip-arena"
Issues = "https://github.com/atomind-ai/mlip-arena/issues"

[tool.ruff]
# Exclude a variety of commonly ignored directories.
extend-include = ["*.ipynb"]
exclude = [
    ".bzr",
    ".direnv",
    ".eggs",
    ".git",
    ".git-rewrite",
    ".hg",
    ".ipynb_checkpoints",
    ".mypy_cache",
    ".nox",
    ".pants.d",
    ".pyenv",
    ".pytest_cache",
    ".pytype",
    ".ruff_cache",
    ".svn",
    ".tox",
    ".venv",
    ".vscode",
    "__pypackages__",
    "_build",
    "buck-out",
    "build",
    "dist",
    "node_modules",
    "site-packages",
    "venv",
]

# Same as Black.
line-length = 88
indent-width = 4

[tool.ruff.lint]
select = [
    "B",      # flake8-bugbear
    "C4",     # flake8-comprehensions
    "E",      # pycodestyle error
    "EXE",    # flake8-executable
    "F",      # pyflakes
    "FA",     # flake8-future-annotations
    "FBT003", # boolean-positional-value-in-call
    "FLY",    # flynt
    "I",      # isort
    "ICN",    # flake8-import-conventions
    "PD",     # pandas-vet
    "PERF",   # perflint
    "PIE",    # flake8-pie
    "PL",     # pylint
    "PT",     # flake8-pytest-style
    "PYI",    # flakes8-pyi
    "Q",      # flake8-quotes
    "RET",    # flake8-return
    "RSE",    # flake8-raise
    "RUF",    # Ruff-specific rules
    "SIM",    # flake8-simplify
    "SLOT",   # flake8-slots
    "TCH",    # flake8-type-checking
    "TID",    # tidy imports
    "TID",    # flake8-tidy-imports
    "UP",     # pyupgrade
    "W",      # pycodestyle warning
    "YTT",    # flake8-2020
]
ignore = [
    "C408",   # Unnecessary dict call
    "PLR",    # Design related pylint codes
    "E501",   # Line too long
    "B028",   # No explicit stacklevel
    "EM101",  # Exception must not use a string literal
    "EM102",  # Exception must not use an f-string literal
    "G004",   # f-string in Logging statement
    "RUF015", # Prefer next(iter())
    "RET505", # Unnecessary `elif` after `return`
    "PT004",  # Fixture does not return anthing
    "B017",   # pytest.raises
    "PT011",  # pytest.raises
    "PT012",  # pytest.raises"
    "E741",  # ambigous variable naming, i.e. one letter
    "FBT003",  # boolean positional variable in function call
    "PERF203",  # `try`-`except` within a loop incurs performance overhead (no overhead in Py 3.11+)
    "F405",  # 'module' may be undefined, or defined from star imports
    "PD901",
]
fixable = ["ALL"]
pydocstyle.convention = "google"<|MERGE_RESOLUTION|>--- conflicted
+++ resolved
@@ -65,10 +65,7 @@
     "pytest-xdist",
     "prefect==3.2.13",
     "pymatgen>=2025.1.9",
-<<<<<<< HEAD
     "MDAnalysis", # mof,
-=======
->>>>>>> cdaf192b
     "streamlit==1.43.2"
 ]
 mace = [
