--- conflicted
+++ resolved
@@ -62,14 +62,9 @@
     "mattersim==1.0.0rc9",
     "pytest",
     "pytest-xdist",
-<<<<<<< HEAD
-    "prefect>=3.0.4,<3.1.0",
-    "pymatgen@git+https://github.com/chiang-yuan/pymatgen", # hotfix for deprecated pymatgen property https://github.com/materialsproject/pymatgen/pull/4242
+    "prefect==3.1.11",
+    "pymatgen>=2025.1.9",
     "MDAnalysis", # mof
-=======
-    "prefect==3.1.11",
-    "pymatgen>=2025.1.9"
->>>>>>> f791dcc0
 ]
 mace = [
     "mace-torch==0.3.9",
