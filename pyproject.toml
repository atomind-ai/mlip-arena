[build-system]
requires=["flit_core >=3.2,<4"]
build-backend="flit_core.buildapi"

[project]
name="mlip-arena"
version="0.0.1a2"
authors=[
    {name="Yuan Chiang", email="cyrusyc@lbl.gov"},
]
description="Fair and transparent benchmark of machine-learned interatomic potentials (MLIPs), beyond basic error metrics"
readme=".github/README.md"
requires-python=">=3.10"
keywords=[
    "pytorch",
    "machine-learning-interatomic-potentials",
    "huggingface",
    "deep-learning",
    "graph-neural-networks",
]
classifiers=[
    "Development Status :: 1 - Planning",
    "Programming Language :: Python",
    "Programming Language :: Python :: 3.10",
    "Programming Language :: Python :: 3.11",
    "Programming Language :: Python :: 3.12",
    "Programming Language :: Python :: 3 :: Only",
]
dependencies=[
    "ase",
    "pymatgen",
    "torch",
    "huggingface_hub",
    "datasets",
    "safetensors",
    "prefect>3.1.0",
    "prefect-dask",
    "dask",
    "dask_jobqueue",
    "tables",
    "MDAnalysis", # mof
]

[project.optional-dependencies]
app = [
    "streamlit==1.38.0",
    "plotly",
]
test = [
    "torch==2.2.0",
    "torch_dftd==0.4.0",
    "nvidia-ml-py==12.560.30",
    "e3nn==0.5.0",
    "matgl==1.1.2",
    # "dgl==2.4.0",
    "chgnet==0.3.8",
    "fairchem-core==1.2.0",
    "sevenn==0.9.3.post1",
    "orb-models==0.4.0",
    "pynanoflann@git+https://github.com/dwastberg/pynanoflann#egg=af434039ae14bedcbb838a7808924d6689274168",
    "alignn==2024.5.27",
    "mattersim==1.0.0rc9",
    "torchani==2.2.4",
    "pytest",
    "pytest-xdist",
    "prefect==3.1.11",
    "pymatgen>=2025.1.9",
<<<<<<< HEAD
    "MDAnalysis", # mof
=======
    "streamlit==1.38.0"
>>>>>>> da724dc9
]
mace = [
    "mace-torch==0.3.9",
]
deepmd = [
    "torch==2.2.0",
    "deepmd-kit@git+https://github.com/deepmodeling/deepmd-kit.git@v3.0.0b4"
]

[project.urls]
Homepage = "https://github.com/atomind-ai/mlip-arena"
Issues = "https://github.com/atomind-ai/mlip-arena/issues"

[tool.ruff]
# Exclude a variety of commonly ignored directories.
extend-include = ["*.ipynb"]
exclude = [
    ".bzr",
    ".direnv",
    ".eggs",
    ".git",
    ".git-rewrite",
    ".hg",
    ".ipynb_checkpoints",
    ".mypy_cache",
    ".nox",
    ".pants.d",
    ".pyenv",
    ".pytest_cache",
    ".pytype",
    ".ruff_cache",
    ".svn",
    ".tox",
    ".venv",
    ".vscode",
    "__pypackages__",
    "_build",
    "buck-out",
    "build",
    "dist",
    "node_modules",
    "site-packages",
    "venv",
]

# Same as Black.
line-length = 88
indent-width = 4

[tool.ruff.lint]
select = [
    "B",      # flake8-bugbear
    "C4",     # flake8-comprehensions
    "E",      # pycodestyle error
    "EXE",    # flake8-executable
    "F",      # pyflakes
    "FA",     # flake8-future-annotations
    "FBT003", # boolean-positional-value-in-call
    "FLY",    # flynt
    "I",      # isort
    "ICN",    # flake8-import-conventions
    "PD",     # pandas-vet
    "PERF",   # perflint
    "PIE",    # flake8-pie
    "PL",     # pylint
    "PT",     # flake8-pytest-style
    "PYI",    # flakes8-pyi
    "Q",      # flake8-quotes
    "RET",    # flake8-return
    "RSE",    # flake8-raise
    "RUF",    # Ruff-specific rules
    "SIM",    # flake8-simplify
    "SLOT",   # flake8-slots
    "TCH",    # flake8-type-checking
    "TID",    # tidy imports
    "TID",    # flake8-tidy-imports
    "UP",     # pyupgrade
    "W",      # pycodestyle warning
    "YTT",    # flake8-2020
]
ignore = [
    "C408",   # Unnecessary dict call
    "PLR",    # Design related pylint codes
    "E501",   # Line too long
    "B028",   # No explicit stacklevel
    "EM101",  # Exception must not use a string literal
    "EM102",  # Exception must not use an f-string literal
    "G004",   # f-string in Logging statement
    "RUF015", # Prefer next(iter())
    "RET505", # Unnecessary `elif` after `return`
    "PT004",  # Fixture does not return anthing
    "B017",   # pytest.raises
    "PT011",  # pytest.raises
    "PT012",  # pytest.raises"
    "E741",  # ambigous variable naming, i.e. one letter
    "FBT003",  # boolean positional variable in function call
    "PERF203",  # `try`-`except` within a loop incurs performance overhead (no overhead in Py 3.11+)
    "F405",  # 'module' may be undefined, or defined from star imports
    "PD901",
]
fixable = ["ALL"]
pydocstyle.convention = "google"<|MERGE_RESOLUTION|>--- conflicted
+++ resolved
@@ -65,11 +65,8 @@
     "pytest-xdist",
     "prefect==3.1.11",
     "pymatgen>=2025.1.9",
-<<<<<<< HEAD
-    "MDAnalysis", # mof
-=======
+    "MDAnalysis", # mof,
     "streamlit==1.38.0"
->>>>>>> da724dc9
 ]
 mace = [
     "mace-torch==0.3.9",
