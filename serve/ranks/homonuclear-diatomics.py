--- conflicted
+++ resolved
@@ -170,10 +170,6 @@
             - **Spearman's coeff. (F: descending)**: Spearman's correlation coefficient of force prediction within equilibrium distance $r \\in (r_{min}, r_o = \\argmin_{r} E(r))$.
             - **Tortuosity**: The ratio between total variation in energy and sum of absolute energy differences between $r_{min}$, $r_o$, and $r_{max}$.
             - **Energy jump**: The sum of energy discontinuity.
-<<<<<<< HEAD
-            - **Force flips**: The number of sign changes.
-=======
             - **Force flips**: The number of force direction changes.
->>>>>>> c1d21396
             """
         )