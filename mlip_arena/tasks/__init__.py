--- conflicted
+++ resolved
@@ -6,17 +6,6 @@
 # from mlip_arena.models import MLIP
 # from mlip_arena.models import REGISTRY as MODEL_REGISTRY
 
-<<<<<<< HEAD
-
-from .elasticity import run as ELASTICITY
-from .eos import run as EOS
-from .md import run as MD
-from .neb import run as NEB
-from .neb import run_from_endpoints as NEB_FROM_ENDPOINTS
-from .optimize import run as OPT
-
-__all__ = ["OPT", "EOS", "MD", "NEB", "NEB_FROM_ENDPOINTS", "ELASTICITY"]
-=======
 try:
     from .elasticity import run as ELASTICITY
     from .eos import run as EOS
@@ -29,7 +18,6 @@
     __all__ = ["OPT", "EOS", "MD", "NEB", "NEB_FROM_ENDPOINTS", "ELASTICITY", "PHONON"]
 except ImportError:
     pass
->>>>>>> 5716d3bc
 
 with open(Path(__file__).parent / "registry.yaml", encoding="utf-8") as f:
     REGISTRY = yaml.safe_load(f)
