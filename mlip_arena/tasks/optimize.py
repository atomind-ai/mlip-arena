"""
Define structure optimization tasks.
"""

from __future__ import annotations

from prefect import task
from prefect.cache_policies import INPUTS, TASK_SOURCE
from prefect.runtime import task_run

from ase import Atoms
from ase.constraints import FixSymmetry
from ase.filters import *  # type: ignore
from ase.filters import Filter
from ase.optimize import *  # type: ignore
from ase.optimize.optimize import Optimizer
from mlip_arena.models import MLIPEnum
<<<<<<< HEAD
from mlip_arena.tasks.utils import get_calculator
=======
from mlip_arena.tasks.utils import get_calculator, logger, pformat

>>>>>>> f4bf91c8

_valid_filters: dict[str, Filter] = {
    "Filter": Filter,
    "UnitCell": UnitCellFilter,
    "ExpCell": ExpCellFilter,
    "Strain": StrainFilter,
    "FrechetCell": FrechetCellFilter,
}  # type: ignore

_valid_optimizers: dict[str, Optimizer] = {
    "MDMin": MDMin,
    "FIRE": FIRE,
    "FIRE2": FIRE2,
    "LBFGS": LBFGS,
    "LBFGSLineSearch": LBFGSLineSearch,
    "BFGS": BFGS,
    "BFGSLineSearch": BFGSLineSearch,
    "QuasiNewton": QuasiNewton,
    "GPMin": GPMin,
    "CellAwareBFGS": CellAwareBFGS,
    "ODE12r": ODE12r,
}  # type: ignore


def _generate_task_run_name():
    task_name = task_run.task_name
    parameters = task_run.parameters

    atoms = parameters["atoms"]
    calculator_name = parameters["calculator_name"]

    return f"{task_name}: {atoms.get_chemical_formula()} - {calculator_name}"


@task(
    name="OPT", task_run_name=_generate_task_run_name, cache_policy=TASK_SOURCE + INPUTS
)
def run(
    atoms: Atoms,
    calculator_name: str | MLIPEnum,
    calculator_kwargs: dict | None = None,
    dispersion: bool = False,
    dispersion_kwargs: dict | None = None,
    device: str | None = None,
    optimizer: Optimizer | str = BFGSLineSearch,
    optimizer_kwargs: dict | None = None,
    filter: Filter | str | None = None,
    filter_kwargs: dict | None = None,
    criterion: dict | None = None,
    symmetry: bool = False,
):
<<<<<<< HEAD
    
=======
>>>>>>> f4bf91c8
    atoms.calc = get_calculator(
        calculator_name=calculator_name,
        calculator_kwargs=calculator_kwargs,
        dispersion=dispersion,
        dispersion_kwargs=dispersion_kwargs,
        device=device,
    )

    if isinstance(filter, str):
        if filter not in _valid_filters:
            raise ValueError(f"Invalid filter: {filter}")
        filter = _valid_filters[filter]

    if isinstance(optimizer, str):
        if optimizer not in _valid_optimizers:
            raise ValueError(f"Invalid optimizer: {optimizer}")
        optimizer = _valid_optimizers[optimizer]

    filter_kwargs = filter_kwargs or {}
    optimizer_kwargs = optimizer_kwargs or {}
    criterion = criterion or {}

    if symmetry:
        atoms.set_constraint(FixSymmetry(atoms))

    if isinstance(filter, type) and issubclass(filter, Filter):
        filter_instance = filter(atoms, **filter_kwargs)
        logger.info(f"Using filter: {filter_instance}")
        logger.info(pformat(filter_kwargs))

        optimizer_instance = optimizer(filter_instance, **optimizer_kwargs)
        logger.info(f"Using optimizer: {optimizer_instance}")
        logger.info(pformat(optimizer_kwargs))
        logger.info(f"Criterion: {pformat(criterion)}")

        optimizer_instance.run(**criterion)
    elif filter is None:
        optimizer_instance = optimizer(atoms, **optimizer_kwargs)
        logger.info(f"Using optimizer: {optimizer_instance}")
        logger.info(pformat(optimizer_kwargs))
        logger.info(f"Criterion: {pformat(criterion)}")
        optimizer_instance.run(**criterion)

    return {
        "atoms": atoms,
    }<|MERGE_RESOLUTION|>--- conflicted
+++ resolved
@@ -15,12 +15,8 @@
 from ase.optimize import *  # type: ignore
 from ase.optimize.optimize import Optimizer
 from mlip_arena.models import MLIPEnum
-<<<<<<< HEAD
-from mlip_arena.tasks.utils import get_calculator
-=======
 from mlip_arena.tasks.utils import get_calculator, logger, pformat
 
->>>>>>> f4bf91c8
 
 _valid_filters: dict[str, Filter] = {
     "Filter": Filter,
@@ -72,10 +68,6 @@
     criterion: dict | None = None,
     symmetry: bool = False,
 ):
-<<<<<<< HEAD
-    
-=======
->>>>>>> f4bf91c8
     atoms.calc = get_calculator(
         calculator_name=calculator_name,
         calculator_kwargs=calculator_kwargs,
